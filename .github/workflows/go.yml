# This workflow will build a golang project
# For more information see: https://docs.github.com/en/actions/automating-builds-and-tests/building-and-testing-go

name: Go

on:
  push:
    branches: [ "main" ]
  pull_request:
    branches: [ "main" ]

jobs:

  build:
    runs-on: ubuntu-latest
    steps:
    - uses: actions/checkout@v3

    - name: Set up Go
      uses: actions/setup-go@v4
      with:
        go-version: '1.22.0'
<<<<<<< HEAD

    - name: Download Dependencies
      run: go get github.com/bwmarrin/discordgo@v0.27.1
          go get github.com/joho/godotenv@v1.5.1
          go get github.com/sirupsen/logrus@v1.9.3
          go get gorm.io/driver/sqlite@v1.5.5
          go get gorm.io/gorm@v1.25.7
=======
>>>>>>> 6cd845f1

    - name: Build
      run: go build .<|MERGE_RESOLUTION|>--- conflicted
+++ resolved
@@ -20,16 +20,6 @@
       uses: actions/setup-go@v4
       with:
         go-version: '1.22.0'
-<<<<<<< HEAD
-
-    - name: Download Dependencies
-      run: go get github.com/bwmarrin/discordgo@v0.27.1
-          go get github.com/joho/godotenv@v1.5.1
-          go get github.com/sirupsen/logrus@v1.9.3
-          go get gorm.io/driver/sqlite@v1.5.5
-          go get gorm.io/gorm@v1.25.7
-=======
->>>>>>> 6cd845f1
 
     - name: Build
       run: go build .