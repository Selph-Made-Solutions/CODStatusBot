--- conflicted
+++ resolved
@@ -14,7 +14,12 @@
 	"github.com/patrickmn/go-cache"
 )
 
-const defaultCooldown = 1 * time.Hour
+const (
+	defaultCooldown       = 1 * time.Hour
+	defaultNotifyInterval = 24 * time.Hour
+	minNotifyInterval     = 1 * time.Hour
+	maxNotifyInterval     = 72 * time.Hour
+)
 
 var (
 	checkCircle    = os.Getenv("CHECKCIRCLE")
@@ -162,7 +167,6 @@
 
 		if apiKey == os.Getenv("EZCAPTCHA_CLIENT_KEY") {
 			if balance < getBalanceThreshold(userSettings.PreferredCaptchaProvider) {
-<<<<<<< HEAD
 				var fields []*discordgo.MessageEmbedField
 
 				fields = append(fields, &discordgo.MessageEmbedField{
@@ -217,8 +221,6 @@
 					logger.Log.WithError(err).Error("Failed to send default key balance notification")
 				}
 
-=======
->>>>>>> aedb1b61
 				NotifyAdminWithCooldown(s, fmt.Sprintf("Default API key balance is low: %.2f", balance), time.Hour*6)
 			}
 			return
@@ -706,7 +708,6 @@
 	}
 
 	var embedFields []*discordgo.MessageEmbedField
-
 	embedFields = append(embedFields, &discordgo.MessageEmbedField{
 		Name: "Summary",
 		Value: fmt.Sprintf("Total Accounts: %d\nGood Standing: %d\nBanned: %d\nUnder Review: %d",
